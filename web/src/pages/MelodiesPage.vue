--- conflicted
+++ resolved
@@ -26,11 +26,7 @@
 const ScoreRenderer = defineAsyncComponent(() => import("../components/ScoreRenderer.vue"));
 
 const state = useState();
-<<<<<<< HEAD
-state.warmUpApi();
-=======
 state.startApiWarmUp();
->>>>>>> 5e5efe70
 
 const inputs = reactive({
   number: 1,
