// Copyright © 2023 Samuel Justin Gabay
// Licensed under the GNU Affero Public License, Version 3

import { defineStore } from "pinia";
import { shallowRef, readonly, computed } from "vue";
import { OeisFractionalExpansion, OeisId } from "./oeis";
import { Permutation } from "./permutation";
import { serviceKeys, useServices } from "./services";
import type { ApiRunner } from "./services/apiRunner";
import { isTrue, TRUE_STRING } from "./utils";
import { useServerHead } from "@vueuse/head";

interface InterestingConstant {
  readonly tag: string;
  readonly id: OeisId;
  readonly description: string;
}

export const interestingConstantsInfo: readonly InterestingConstant[] = [
  {
    tag: "pi",
    id: new OeisId(796),
    description: "Pi, the ratio of a circle’s circumference to its diameter",
  },
  {
    tag: "e",
    id: new OeisId(1113),
    description: "the base of the natural logarithm",
  },
  {
    tag: "gamma",
    id: new OeisId(1620),
    description: "Gamma, the Euler-Mascheroni constant",
  },
  {
    tag: "phi",
    id: new OeisId(1622),
    description: "Phi, the golden ratio",
  },
  {
    tag: "root_two",
    id: new OeisId(2193),
    description: "the square-root of two",
  },
  {
    tag: "twelfth_root_two",
    id: new OeisId(10774),
    description: "the ratio of the pitches of any two neighboring notes on the chromatic scale",
  },
  {
    tag: "tau",
    id: new OeisId(19692),
    description: "Tau, two times pi, the ratio of a circle’s circumference to its radius",
  },
];

export const INITIAL_OEIS_ID = interestingConstantsInfo[0].id;

export const BASE = 12;

export const MAX_PERMUTATION = Permutation.getMaxNumber(BASE);

// State uses immutable domain types, hence shallow refs.
// Functions that mutate the state check for domain type equality before committing the updates.
// This should prevent false-positives in watches monitoring (all or part of) the state.
export const useState = defineStore("state", () => {
  // don’t use the ApiRunner during the build step
  const apiRunner: Optional<ApiRunner> = import.meta.env.SSR
    ? null
    : useServices().retrieve(serviceKeys.apiRunner);

  const permutation = shallowRef(Permutation.create(BASE, 1, 0));
  const expansion = shallowRef<OeisFractionalExpansion>();

  const selectedInterestingConstant =
    computed(() => interestingConstantsInfo.find(v => v.id.equals(expansion.value?.id)));

  function updatePermutation(newPermutation: Permutation) {
    if (newPermutation.equals(permutation.value)) {
      console.debug("state Permutation update canceled because of equality");
      return;
    }

    permutation.value = newPermutation;
  }

  const randomizePermutation = () => updatePermutation(Permutation.createRandom(BASE));
  const reversePermutation = () => updatePermutation(permutation.value.reverse());
  const reflectPermutation = () => updatePermutation(permutation.value.reflect());
  const invertPermutation = () => updatePermutation(permutation.value.invert());

<<<<<<< HEAD
  function warmUpApi() {
=======
  function startApiWarmUp() {
>>>>>>> 5e5efe70
    if (!apiRunner) {
      return;
    }

<<<<<<< HEAD
    apiRunner.warmUp();
=======
    apiRunner.startWarmUp();
>>>>>>> 5e5efe70
  }

  async function getExpansionById(id: OeisId) {
    if (id.equals(expansion.value?.id)) {
      console.debug("state getExpansionById canceled because of OeisId equality");
      return;
    }

    if (!apiRunner) {
      return;
    }

    const expansionOrError = await apiRunner.getExpansionById(id);

    if (expansionOrError.left) {
      // TODO handle errors
      throw expansionOrError.left;
    }

    expansion.value = expansionOrError.right;
  }

  async function getRandomExpansion() {
    if (!apiRunner) {
      return;
    }

    const newExpansion = await apiRunner.getRandomExpansion();

    if (newExpansion.id.equals(expansion.value?.id)) {
      console.debug("state getRandomExpansion canceled because of OeisId equality");
      return;
    }

    expansion.value = newExpansion;
  }

  return {
    permutation: readonly(permutation),
    expansion: readonly(expansion),
    selectedInterestingConstant,
    updatePermutation,
    randomizePermutation,
    reversePermutation,
    reflectPermutation,
    invertPermutation,
<<<<<<< HEAD
    warmUpApi,
=======
    startApiWarmUp,
>>>>>>> 5e5efe70
    getExpansionById,
    getRandomExpansion,
  };
});

interface BuildInfo {
  readonly gitBranch: string;
  readonly gitCommit: string;
  readonly isDirty: boolean;
  readonly isBuilt: boolean;
}

export function useBuildInfo(): BuildInfo {
  const gitBranch = import.meta.env.VITE__GIT_BRANCH!;
  const gitCommit = import.meta.env.VITE__GIT_COMMIT!;
  const isDirty = isTrue(import.meta.env.VITE__GIT_IS_DIRTY);
  const isBuilt = import.meta.env.VITE__COMMAND == "build";

  return { gitBranch, gitCommit, isDirty, isBuilt };
}

export function useGitInfoMeta(): void {
  if (import.meta.env.SSR) {
    // bake git info into the meta tags during build
    const buildInfo = useBuildInfo();

    const gitInfo = [
      { name: "git-branch", content: buildInfo.gitBranch },
      { name: "git-commit", content: buildInfo.gitCommit },
    ];

    if (buildInfo.isDirty) {
      gitInfo.push({ name: "git-is-dirty", content: TRUE_STRING });
    }

    useServerHead({
      meta: gitInfo,
    });
  }
}<|MERGE_RESOLUTION|>--- conflicted
+++ resolved
@@ -89,20 +89,12 @@
   const reflectPermutation = () => updatePermutation(permutation.value.reflect());
   const invertPermutation = () => updatePermutation(permutation.value.invert());
 
-<<<<<<< HEAD
-  function warmUpApi() {
-=======
   function startApiWarmUp() {
->>>>>>> 5e5efe70
     if (!apiRunner) {
       return;
     }
 
-<<<<<<< HEAD
-    apiRunner.warmUp();
-=======
     apiRunner.startWarmUp();
->>>>>>> 5e5efe70
   }
 
   async function getExpansionById(id: OeisId) {
@@ -149,11 +141,7 @@
     reversePermutation,
     reflectPermutation,
     invertPermutation,
-<<<<<<< HEAD
-    warmUpApi,
-=======
     startApiWarmUp,
->>>>>>> 5e5efe70
     getExpansionById,
     getRandomExpansion,
   };
